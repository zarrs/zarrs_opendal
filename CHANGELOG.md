# Changelog

All notable changes to this project will be documented in this file.

The format is based on [Keep a Changelog](https://keepachangelog.com/en/1.0.0/),
and this project adheres to [Semantic Versioning](https://semver.org/spec/v2.0.0.html).

## [Unreleased]

<<<<<<< HEAD
## Changed
- Bump `zarrs_storage` to 0.4.0
=======
## [0.8.0] - 2025-07-17

## Changed
- **Breaking**: Bump `opendal` to 0.54

## Removed
- **Breaking**: Remove `OpendalStore`
  - Use `AsyncOpendalStore` with the `AsyncToSyncStorageAdapter` instead
>>>>>>> c82120c8

## [0.7.2] - 2025-05-16

## Changed
- Update URLs to point to new `zarrs` GitHub organisation

## [0.7.1] - 2025-05-04

### Changed
- Move integration tests into `tests/`

## [0.7.0] - 2025-04-06

### Changed
- Bump `thiserror` to 2.0.12
 - **Breaking**: Bump `opendal` supported range to 0.51-0.53
 - **Breaking**: Bump MSRV to 1.80 (25 July, 2024)

## [0.6.0] - 2025-02-24

### Changed
 - **Breaking**: Bump `opendal` supported range to 0.51-0.52

## [0.5.0] - 2024-12-24

### Changed
 - **Breaking**: Bump `opendal` to 0.51

## [0.4.0] - 2024-11-15

### Added
 - Add docs about precise version selection

### Changed
 - Bump `zarrs_storage` to 0.3.0-dev
 - **Breaking**: Bump MSRV to 1.77 (21 March, 2024)

## [0.3.1] - 2024-09-23

### Added
 - Add version compatibility matrix

## [0.3.0] - 2024-09-18

### Changed
 - **Breaking**: Bump maximum supported `opendal` to 0.50

## [0.2.0] - 2024-09-16

### Added
 - Add example to readme and root docs

### Changed
 - **Breaking**: Bump `zarrs_storage` to 0.2.0

## [0.1.0] - 2024-09-02

### Added
 - Initial release
 - Split from the `storage` module of `zarrs` 0.17.0-dev

[unreleased]: https://github.com/zarrs/zarrs/compare/zarrs_opendal-v0.8.0...HEAD
[0.8.0]: https://github.com/LDeakin/zarrs/releases/tag/zarrs_opendal-v0.8.0
[0.7.2]: https://github.com/LDeakin/zarrs/releases/tag/zarrs_opendal-v0.7.2
[0.7.1]: https://github.com/LDeakin/zarrs/releases/tag/zarrs_opendal-v0.7.1
[0.7.0]: https://github.com/LDeakin/zarrs/releases/tag/zarrs_opendal-v0.7.0
[0.6.0]: https://github.com/LDeakin/zarrs/releases/tag/zarrs_opendal-v0.6.0
[0.5.0]: https://github.com/LDeakin/zarrs/releases/tag/zarrs_opendal-v0.5.0
[0.4.0]: https://github.com/LDeakin/zarrs/releases/tag/zarrs_opendal-v0.4.0
[0.3.1]: https://github.com/LDeakin/zarrs/releases/tag/zarrs_opendal-v0.3.1
[0.3.0]: https://github.com/LDeakin/zarrs/releases/tag/zarrs_opendal-v0.3.0
[0.2.0]: https://github.com/LDeakin/zarrs/releases/tag/zarrs_opendal-v0.2.0
[0.1.0]: https://github.com/LDeakin/zarrs/releases/tag/zarrs_opendal-v0.1.0<|MERGE_RESOLUTION|>--- conflicted
+++ resolved
@@ -7,10 +7,9 @@
 
 ## [Unreleased]
 
-<<<<<<< HEAD
 ## Changed
 - Bump `zarrs_storage` to 0.4.0
-=======
+
 ## [0.8.0] - 2025-07-17
 
 ## Changed
@@ -19,7 +18,6 @@
 ## Removed
 - **Breaking**: Remove `OpendalStore`
   - Use `AsyncOpendalStore` with the `AsyncToSyncStorageAdapter` instead
->>>>>>> c82120c8
 
 ## [0.7.2] - 2025-05-16
 
